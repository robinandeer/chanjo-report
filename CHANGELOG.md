--- conflicted
+++ resolved
@@ -1,14 +1,14 @@
 # Change log
 
-<<<<<<< HEAD
-## x.x.x
-###
+
+## 4.4.0 (2020-04-23)
+### Added
 - POST gene_ids in genes list navigation
-=======
+
 ## 4.3.0 (2020-04-23)
 ### Added
 - pdf method with download option saves report with case display name now
->>>>>>> 7194ff5f
+
 
 ## 3.2.0 (2019-02-25)
 ### Added
